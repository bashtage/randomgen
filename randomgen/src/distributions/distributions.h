--- conflicted
+++ resolved
@@ -215,10 +215,6 @@
                                        bool use_masked, uint8_t *out);
 DECLDIR void random_bounded_bool_fill(brng_t *brng_state, npy_bool off,
                                       npy_bool rng, npy_intp cnt,
-<<<<<<< HEAD
                                       bool use_masked, npy_bool *out);
-=======
-                                      npy_bool *out);
-
-#endif
->>>>>>> e35c48d2
+
+#endif